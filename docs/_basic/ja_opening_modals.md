---
title: views.open を使ったモーダルビューのオープン
lang: ja-jp
slug: creating-modals
order: 10
---

<div class="section-content">

<a href="https://api.slack.com/block-kit/surfaces/modals">モーダルビュー</a>は、ユーザー情報を収集したり、情報の動的な表示を実現するためのインタフェースです。モーダルビューは、適切な <code>trigger_id</code> と <a href="https://api.slack.com/reference/block-kit/views">ビュー部分のペイロード</a> を組み込みの API クライアントによる <a href="https://api.slack.com/methods/views.open"><code>views.open</code></a> メソッドの呼び出しに渡すことでオープンすることができます。

<code>trigger_id</code> はコマンド、ボタンの押下、メニューの選択などによって Request URL に送信されたペイロードの項目として入手することができます。

モーダルビューの作成についてのより詳細な情報は <a href="https://api.slack.com/surfaces/modals/using#composing_views">API ドキュメント</a>を参照してください。
</div>

```javascript
// コマンド起動をリッスン
<<<<<<< HEAD
app.command('/ticket', ({ ack, body, context }) => {
=======
app.command('/ticket', async ({ ack, body, context }) => {
>>>>>>> 3a1fc9ed
  // コマンドのリクエストを確認
  await ack();

  try {
    const result = await app.client.views.open({
      token: context.botToken,
      // 適切な trigger_id を受け取ってから 3 秒以内に渡す
      trigger_id: body.trigger_id,
      // view の値をペイロードに含む
      view: {
        type: 'modal',
        // callback_id が view を特定するための識別子
        callback_id: 'view_1',
        title: {
          type: 'plain_text',
          text: 'Modal title'
        },
        blocks: [
          {
            type: 'section',
            text: {
              type: 'mrkdwn',
              text: 'Welcome to a modal with _blocks_'
            },
            accessory: {
              type: 'button',
              text: {
                type: 'plain_text',
                text: 'Click me!'
              },
              action_id: 'button_abc'
            }
          },
          {
            type: 'input',
            block_id: 'input_c',
            label: {
              type: 'plain_text',
              text: 'What are your hopes and dreams?'
            },
            element: {
              type: 'plain_text_input',
              action_id: 'dreamy_input',
              multiline: true
            }
          }
        ],
        submit: {
          type: 'plain_text',
          text: 'Submit'
        }
      }
    });
    console.log(result);
  }
  catch (error) {
    console.error(error);
  }
});
```<|MERGE_RESOLUTION|>--- conflicted
+++ resolved
@@ -16,11 +16,7 @@
 
 ```javascript
 // コマンド起動をリッスン
-<<<<<<< HEAD
-app.command('/ticket', ({ ack, body, context }) => {
-=======
 app.command('/ticket', async ({ ack, body, context }) => {
->>>>>>> 3a1fc9ed
   // コマンドのリクエストを確認
   await ack();
 
