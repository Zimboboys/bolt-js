--- conflicted
+++ resolved
@@ -45,6 +45,7 @@
 } from './types';
 import { IncomingEventType, getTypeAndConversation, assertNever } from './helpers';
 import { ErrorCode, CodedError, errorWithCode, asCodedError } from './errors';
+import { MiddlewareContext } from './types/middleware';
 const packageJson = require('../package.json'); // tslint:disable-line:no-require-imports no-var-requires
 
 /** App initialization options */
@@ -546,47 +547,14 @@
     }
 
     // Dispatch event through global middleware
-<<<<<<< HEAD
     try {
       await processMiddleware(middlewareChain, {
         context,
-        ...(listenerArgs as AnyMiddlewareArgs),
+        ...(listenerArgs as MiddlewareContext<AnyMiddlewareArgs>),
       });
     } catch (error) {
       this.onGlobalError(error);
     }
-=======
-    processMiddleware(
-      listenerArgs as AnyMiddlewareArgs,
-      this.middleware,
-      (globalProcessedContext: Context, globalProcessedArgs: AnyMiddlewareArgs, startGlobalBubble) => {
-        this.listeners.forEach((listenerMiddleware) => {
-          // Dispatch event through all listeners
-          processMiddleware(
-            globalProcessedArgs,
-            listenerMiddleware,
-            (_listenerProcessedContext, _listenerProcessedArgs, startListenerBubble) => {
-              startListenerBubble();
-            },
-            (error) => {
-              startGlobalBubble(error);
-            },
-            globalProcessedContext,
-            this.logger,
-            listenerArgClient,
-          );
-        });
-      },
-      (globalError?: CodedError | Error) => {
-        if (globalError !== undefined) {
-          this.onGlobalError(globalError);
-        }
-      },
-      context,
-      this.logger,
-      listenerArgClient,
-    );
->>>>>>> cac1fb68
   }
 
   /**
