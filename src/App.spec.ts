import 'mocha';
import sinon, { SinonSpy } from 'sinon';
import { assert } from 'chai';
import { Override, mergeOverrides, createFakeLogger, delay } from './test-helpers';
import rewiremock from 'rewiremock';
import { ErrorCode, UnknownError, AuthorizationError } from './errors';
import { Receiver, ReceiverEvent, SayFn, NextFn } from './types';
import { ConversationStore } from './conversation-store';
import { LogLevel } from '@slack/logger';
import App, { ViewConstraints } from './App';
import { WebClientOptions, WebClient } from '@slack/web-api';
import { WorkflowStep } from './WorkflowStep';

// Utility functions
const noop = () => Promise.resolve(undefined);
const noopMiddleware = async ({ next }: { next: NextFn }) => {
  await next();
};
const noopAuthorize = () => Promise.resolve({});

// Dummies (values that have no real behavior but pass through the system opaquely)
function createDummyReceiverEvent(type: string = 'dummy_event_type'): ReceiverEvent {
  // NOTE: this is a degenerate ReceiverEvent that would successfully pass through the App. it happens to look like a
  // IncomingEventType.Event
  return {
    body: {
      event: {
        type,
      },
    },
    ack: noop,
  };
}

describe('App', () => {
  describe('constructor', () => {
    // TODO: test when the single team authorization results fail. that should still succeed but warn. it also means
    // that the `ignoreSelf` middleware will fail (or maybe just warn) a bunch.
    describe('with successful single team authorization results', () => {
      it('should succeed with a token for single team authorization', async () => {
        // Arrange
        const fakeBotId = 'B_FAKE_BOT_ID';
        const fakeBotUserId = 'U_FAKE_BOT_USER_ID';
        const overrides = mergeOverrides(
          withNoopAppMetadata(),
          withSuccessfulBotUserFetchingWebClient(fakeBotId, fakeBotUserId),
        );
        const App = await importApp(overrides); // eslint-disable-line  @typescript-eslint/naming-convention, no-underscore-dangle, id-blacklist, id-match

        // Act
        const app = new App({ token: '', signingSecret: '' });

        // Assert
        // TODO: verify that the fake bot ID and fake bot user ID are retrieved
        assert.instanceOf(app, App);
      });
    });
    it('should succeed with an authorize callback', async () => {
      // Arrange
      const authorizeCallback = sinon.fake();
      const App = await importApp(); // eslint-disable-line  @typescript-eslint/naming-convention, no-underscore-dangle, id-blacklist, id-match

      // Act
      const app = new App({ authorize: authorizeCallback, signingSecret: '' });

      // Assert
      assert(authorizeCallback.notCalled, 'Should not call the authorize callback on instantiation');
      assert.instanceOf(app, App);
    });
<<<<<<< HEAD
    it('should fail without a token for single team authorization or authorize callback or oauth installer', async () => {
=======
    it('should fail without a token for single team authorization, authorize callback, nor oauth installer', async () => {
>>>>>>> ad6a32ff
      // Arrange
      const App = await importApp(); // eslint-disable-line  @typescript-eslint/naming-convention, no-underscore-dangle, id-blacklist, id-match

      // Act
      try {
        new App({ signingSecret: '' }); // eslint-disable-line @typescript-eslint/no-unused-expressions
        assert.fail();
      } catch (error) {
        // Assert
        assert.propertyVal(error, 'code', ErrorCode.AppInitializationError);
      }
    });
    it('should fail when both a token and authorize callback are specified', async () => {
      // Arrange
      const authorizeCallback = sinon.fake();
      const App = await importApp(); // eslint-disable-line  @typescript-eslint/naming-convention, no-underscore-dangle, id-blacklist, id-match

      // Act
      try {
        // eslint-disable-line @typescript-eslint/no-unused-expressions
        new App({ token: '', authorize: authorizeCallback, signingSecret: '' });
        assert.fail();
      } catch (error) {
        // Assert
        assert.propertyVal(error, 'code', ErrorCode.AppInitializationError);
        assert(authorizeCallback.notCalled);
      }
    });
    it('should fail when both a token is specified and OAuthInstaller is initialized', async () => {
      // Arrange
      const authorizeCallback = sinon.fake();
      const App = await importApp(); // eslint-disable-line  @typescript-eslint/naming-convention, no-underscore-dangle, id-blacklist, id-match

      // Act
      try {
        // eslint-disable-line @typescript-eslint/no-unused-expressions
        new App({ token: '', clientId: '', clientSecret: '', stateSecret: '', signingSecret: '' });
        assert.fail();
      } catch (error) {
        // Assert
        assert.propertyVal(error, 'code', ErrorCode.AppInitializationError);
        assert(authorizeCallback.notCalled);
      }
    });
    it('should fail when both a authorize callback is specified and OAuthInstaller is initialized', async () => {
      // Arrange
      const authorizeCallback = sinon.fake();
      const App = await importApp(); // eslint-disable-line  @typescript-eslint/naming-convention, no-underscore-dangle, id-blacklist, id-match

      // Act
      try {
        // eslint-disable-line @typescript-eslint/no-unused-expressions
        new App({ authorize: authorizeCallback, clientId: '', clientSecret: '', stateSecret: '', signingSecret: '' });
        assert.fail();
      } catch (error) {
        // Assert
        assert.propertyVal(error, 'code', ErrorCode.AppInitializationError);
        assert(authorizeCallback.notCalled);
      }
    });
    describe('with a custom receiver', () => {
      it('should succeed with no signing secret', async () => {
        // Arrange
        const App = await importApp(); // eslint-disable-line  @typescript-eslint/naming-convention, no-underscore-dangle, id-blacklist, id-match

        // Act
        const app = new App({ receiver: new FakeReceiver(), authorize: noopAuthorize });

        // Assert
        assert.instanceOf(app, App);
      });
    });
    it('should fail when no signing secret for the default receiver is specified', async () => {
      // Arrange
      const App = await importApp(); // eslint-disable-line  @typescript-eslint/naming-convention, no-underscore-dangle, id-blacklist, id-match

      // Act
      try {
        new App({ authorize: noopAuthorize }); // eslint-disable-line @typescript-eslint/no-unused-expressions
        assert.fail();
      } catch (error) {
        // Assert
        assert.propertyVal(error, 'code', ErrorCode.AppInitializationError);
      }
    });
    it('should initialize MemoryStore conversation store by default', async () => {
      // Arrange
      const fakeMemoryStore = sinon.fake();
      const fakeConversationContext = sinon.fake.returns(noopMiddleware);
      const overrides = mergeOverrides(
        withNoopAppMetadata(),
        withNoopWebClient(),
        withMemoryStore(fakeMemoryStore),
        withConversationContext(fakeConversationContext),
      );
      const App = await importApp(overrides); // eslint-disable-line  @typescript-eslint/naming-convention, no-underscore-dangle, id-blacklist, id-match

      // Act
      const app = new App({ authorize: noopAuthorize, signingSecret: '' });

      // Assert
      assert.instanceOf(app, App);
      assert(fakeMemoryStore.calledWithNew);
      assert(fakeConversationContext.called);
    });
    it('should initialize without a conversation store when option is false', async () => {
      // Arrange
      const fakeConversationContext = sinon.fake.returns(noopMiddleware);
      const overrides = mergeOverrides(
        withNoopAppMetadata(),
        withNoopWebClient(),
        withConversationContext(fakeConversationContext),
      );
      const App = await importApp(overrides); // eslint-disable-line  @typescript-eslint/naming-convention, no-underscore-dangle, id-blacklist, id-match

      // Act
      const app = new App({ convoStore: false, authorize: noopAuthorize, signingSecret: '' });

      // Assert
      assert.instanceOf(app, App);
      assert(fakeConversationContext.notCalled);
    });
    describe('with a custom conversation store', () => {
      it('should initialize the conversation store', async () => {
        // Arrange
        const fakeConversationContext = sinon.fake.returns(noopMiddleware);
        const overrides = mergeOverrides(
          withNoopAppMetadata(),
          withNoopWebClient(),
          withConversationContext(fakeConversationContext),
        );
        const dummyConvoStore = (Symbol() as unknown) as ConversationStore;
        const App = await importApp(overrides); // eslint-disable-line  @typescript-eslint/naming-convention, no-underscore-dangle, id-blacklist, id-match

        // Act
        const app = new App({ convoStore: dummyConvoStore, authorize: noopAuthorize, signingSecret: '' });

        // Assert
        assert.instanceOf(app, App);
        assert(fakeConversationContext.firstCall.calledWith(dummyConvoStore));
      });
    });
    it('with clientOptions', async () => {
      const fakeConstructor = sinon.fake();
      const overrides = mergeOverrides(withNoopAppMetadata(), {
        '@slack/web-api': {
          WebClient: class {
            constructor() {
              fakeConstructor(...arguments);
            }
          },
        },
      });

      const App = await importApp(overrides); // eslint-disable-line  @typescript-eslint/naming-convention, no-underscore-dangle, id-blacklist, id-match

      const clientOptions = { slackApiUrl: 'proxy.slack.com' };

      new App({ clientOptions, authorize: noopAuthorize, signingSecret: '', logLevel: LogLevel.ERROR }); // eslint-disable-line @typescript-eslint/no-unused-expressions

      assert.ok(fakeConstructor.called);

      const [token, options] = fakeConstructor.lastCall.args;
      assert.strictEqual(undefined, token, 'token should be undefined');
      assert.strictEqual(clientOptions.slackApiUrl, options.slackApiUrl);
      assert.strictEqual(LogLevel.ERROR, options.logLevel, 'override logLevel');
    });
    // TODO: tests for ignoreSelf option
    // TODO: tests for logger and logLevel option
    // TODO: tests for providing botId and botUserId options
    // TODO: tests for providing endpoints option
  });

  describe('#start', () => {
    // The following test case depends on a definition of App that is generic on its Receiver type. This will be
    // addressed in the future. It cannot even be left uncommented with the `it.skip()` global because it will fail
    // TypeScript compilation as written.
    // it('should pass calls through to receiver', async () => {
    //   // Arrange
    //   const dummyReturn = Symbol();
    //   const dummyParams = [Symbol(), Symbol()];
    //   const fakeReceiver = new FakeReceiver();
    //   const App = await importApp(); // eslint-disable-line  @typescript-eslint/naming-convention, no-underscore-dangle, id-blacklist, id-match
    //   const app = new App({ receiver: fakeReceiver, authorize: noopAuthorize });
    //   fakeReceiver.start = sinon.fake.returns(dummyReturn);
    //   // Act
    //   const actualReturn = await app.start(...dummyParams);
    //   // Assert
    //   assert.deepEqual(actualReturn, dummyReturn);
    //   assert.deepEqual(dummyParams, fakeReceiver.start.firstCall.args);
    // });
    // TODO: another test case to take the place of the one above (for coverage until the definition of App is made
    // generic).
  });

  describe('#stop', () => {
    it('should pass calls through to receiver', async () => {
      // Arrange
      const dummyReturn = Symbol();
      const dummyParams = [Symbol(), Symbol()];
      const fakeReceiver = new FakeReceiver();
      const App = await importApp(); // eslint-disable-line  @typescript-eslint/naming-convention, no-underscore-dangle, id-blacklist, id-match
      fakeReceiver.stop = sinon.fake.returns(dummyReturn);

      // Act
      const app = new App({ receiver: fakeReceiver, authorize: noopAuthorize }); // eslint-disable-line @typescript-eslint/no-unused-expressions
      const actualReturn = await app.stop(...dummyParams);

      // Assert
      assert.deepEqual(actualReturn, dummyReturn);
      assert.deepEqual(dummyParams, fakeReceiver.stop.firstCall.args);
    });
  });

  describe('event processing', () => {
    let fakeReceiver: FakeReceiver;
    let fakeErrorHandler: SinonSpy;
    let dummyAuthorizationResult: { botToken: string; botId: string };

    beforeEach(() => {
      fakeReceiver = new FakeReceiver();
      fakeErrorHandler = sinon.fake();
      dummyAuthorizationResult = { botToken: '', botId: '' };
    });

    // TODO: verify that authorize callback is called with the correct properties and responds correctly to
    // various return values

    function createInvalidReceiverEvents(): ReceiverEvent[] {
      // TODO: create many more invalid receiver events (fuzzing)
      return [
        {
          body: {},
          ack: sinon.fake.resolves(undefined),
        },
      ];
    }

    it('should warn and skip when processing a receiver event with unknown type (never crash)', async () => {
      // Arrange
      const fakeLogger = createFakeLogger();
      const fakeMiddleware = sinon.fake(noopMiddleware);
      const invalidReceiverEvents = createInvalidReceiverEvents();
      const App = await importApp(); // eslint-disable-line  @typescript-eslint/naming-convention, no-underscore-dangle, id-blacklist, id-match

      // Act
      const app = new App({ receiver: fakeReceiver, logger: fakeLogger, authorize: noopAuthorize });
      app.use(fakeMiddleware);
      await Promise.all(invalidReceiverEvents.map((event) => fakeReceiver.sendEvent(event)));

      // Assert
      assert(fakeErrorHandler.notCalled);
      assert(fakeMiddleware.notCalled);
      assert.isAtLeast(fakeLogger.warn.callCount, invalidReceiverEvents.length);
    });

    it('should warn, send to global error handler, and skip when a receiver event fails authorization', async () => {
      // Arrange
      const fakeLogger = createFakeLogger();
      const fakeMiddleware = sinon.fake(noopMiddleware);
      const dummyOrigError = new Error('auth failed');
      const dummyAuthorizationError = new AuthorizationError('auth failed', dummyOrigError);
      const dummyReceiverEvent = createDummyReceiverEvent();
      const App = await importApp(); // eslint-disable-line  @typescript-eslint/naming-convention, no-underscore-dangle, id-blacklist, id-match

      // Act
      const app = new App({
        receiver: fakeReceiver,
        logger: fakeLogger,
        authorize: sinon.fake.rejects(dummyAuthorizationError),
      });
      app.use(fakeMiddleware);
      app.error(fakeErrorHandler);
      await fakeReceiver.sendEvent(dummyReceiverEvent);

      // Assert
      assert(fakeMiddleware.notCalled);
      assert(fakeLogger.warn.called);
      assert.instanceOf(fakeErrorHandler.firstCall.args[0], Error);
      assert.propertyVal(fakeErrorHandler.firstCall.args[0], 'code', ErrorCode.AuthorizationError);
      assert.propertyVal(fakeErrorHandler.firstCall.args[0], 'original', dummyAuthorizationError.original);
    });

    describe('global middleware', () => {
      let fakeFirstMiddleware: SinonSpy;
      let fakeSecondMiddleware: SinonSpy;
      let app: App;
      let dummyReceiverEvent: ReceiverEvent;

      beforeEach(async () => {
        const fakeConversationContext = sinon.fake.returns(noopMiddleware);
        const overrides = mergeOverrides(
          withNoopAppMetadata(),
          withNoopWebClient(),
          withMemoryStore(sinon.fake()),
          withConversationContext(fakeConversationContext),
        );
        const App = await importApp(overrides); // eslint-disable-line  @typescript-eslint/naming-convention, no-underscore-dangle, id-blacklist, id-match

        dummyReceiverEvent = createDummyReceiverEvent();
        fakeFirstMiddleware = sinon.fake(noopMiddleware);
        fakeSecondMiddleware = sinon.fake(noopMiddleware);

        app = new App({
          logger: createFakeLogger(),
          receiver: fakeReceiver,
          authorize: sinon.fake.resolves(dummyAuthorizationResult),
        });
      });

      it('should error if next called multiple times', async () => {
        // Arrange
        app.use(fakeFirstMiddleware);
        app.use(async ({ next }) => {
          await next!();
          await next!();
        });
        app.use(fakeSecondMiddleware);
        app.error(fakeErrorHandler);

        // Act
        await fakeReceiver.sendEvent(dummyReceiverEvent);

        // Assert
        assert.instanceOf(fakeErrorHandler.firstCall.args[0], Error);
      });

      it('correctly waits for async listeners', async () => {
        let changed = false;

        app.use(async ({ next }) => {
          await delay(100);
          changed = true;

          await next!();
        });

        await fakeReceiver.sendEvent(dummyReceiverEvent);
        assert.isTrue(changed);
        assert(fakeErrorHandler.notCalled);
      });

      it('throws errors which can be caught by upstream async listeners', async () => {
        const thrownError = new Error('Error handling the message :(');
        let caughtError;

        app.use(async ({ next }) => {
          try {
            await next!();
          } catch (err) {
            caughtError = err;
          }
        });

        app.use(async () => {
          throw thrownError;
        });

        app.error(fakeErrorHandler);

        await fakeReceiver.sendEvent(dummyReceiverEvent);

        assert.equal(caughtError, thrownError);
        assert(fakeErrorHandler.notCalled);
      });

      it('calls async middleware in declared order', async () => {
        const message = ':wave:';
        let middlewareCount = 0;

        /**
         * Middleware that, when called, asserts that it was called in the correct order
         * @param orderDown The order it should be called when processing middleware down the chain
         * @param orderUp The order it should be called when processing middleware up the chain
         */
        const assertOrderMiddleware = (orderDown: number, orderUp: number) => async ({ next }: { next?: NextFn }) => {
          await delay(100);
          middlewareCount += 1;
          assert.equal(middlewareCount, orderDown);
          if (next !== undefined) {
            await next();
          }
          middlewareCount += 1;
          assert.equal(middlewareCount, orderUp);
        };

        app.use(assertOrderMiddleware(1, 8));
        app.message(message, assertOrderMiddleware(3, 6), assertOrderMiddleware(4, 5));
        app.use(assertOrderMiddleware(2, 7));
        app.error(fakeErrorHandler);

        await fakeReceiver.sendEvent({
          ...dummyReceiverEvent,
          body: {
            type: 'event_callback',
            event: {
              type: 'message',
              text: message,
            },
          },
        });

        assert.equal(middlewareCount, 8);
        assert(fakeErrorHandler.notCalled);
      });

      it('should, on error call the global error handler', async () => {
        const error = new Error('Everything is broke, you probably should restart, if not then good luck');

        app.use(() => {
          throw error;
        });

        app.error(async (actualError) => {
          assert.instanceOf(actualError, UnknownError);
          assert.equal(actualError.message, error.message);
        });

        await fakeReceiver.sendEvent(dummyReceiverEvent);
      });

      it('with a default global error handler, rejects App#ProcessEvent', async () => {
        const error = new Error('The worst has happened, bot is beyond saving, always hug servers');
        let actualError;

        app.use(() => {
          throw error;
        });

        try {
          await fakeReceiver.sendEvent(dummyReceiverEvent);
        } catch (err) {
          actualError = err;
        }

        assert.instanceOf(actualError, UnknownError);
        assert.equal(actualError.message, error.message);
      });
    });

    describe('listener middleware', () => {
      let app: App;
      const eventType = 'some_event_type';
      const dummyReceiverEvent = createDummyReceiverEvent(eventType);

      beforeEach(async () => {
        const App = await importApp(); // eslint-disable-line  @typescript-eslint/naming-convention, no-underscore-dangle, id-blacklist, id-match
        app = new App({
          receiver: fakeReceiver,
          authorize: sinon.fake.resolves(dummyAuthorizationResult),
        });
        app.error(fakeErrorHandler);
      });

      it('should bubble up errors in listeners to the global error handler', async () => {
        // Arrange
        const errorToThrow = new Error('listener error');

        // Act
        app.event(eventType, async () => {
          throw errorToThrow;
        });
        await fakeReceiver.sendEvent(dummyReceiverEvent);

        // Assert
        assert(fakeErrorHandler.calledOnce);
        const error = fakeErrorHandler.firstCall.args[0];
        assert.equal(error.code, ErrorCode.UnknownError);
        assert.equal(error.original, errorToThrow);
      });

      it('should aggregate multiple errors in listeners for the same incoming event', async () => {
        // Arrange
        const errorsToThrow = [new Error('first listener error'), new Error('second listener error')];
        function createThrowingListener(toBeThrown: Error): () => Promise<void> {
          return async () => {
            throw toBeThrown;
          };
        }

        // Act
        app.event(eventType, createThrowingListener(errorsToThrow[0]));
        app.event(eventType, createThrowingListener(errorsToThrow[1]));
        await fakeReceiver.sendEvent(dummyReceiverEvent);

        // Assert
        assert(fakeErrorHandler.calledOnce);
        const error = fakeErrorHandler.firstCall.args[0];
        assert.instanceOf(error, Error);
        assert(error.code === ErrorCode.MultipleListenerError);
        assert.sameMembers(error.originals, errorsToThrow);
      });
    });

    describe('WorkflowStep middleware', () => {
      let app: App;

      beforeEach(async () => {
        const App = await importApp(); // eslint-disable-line  @typescript-eslint/naming-convention, no-underscore-dangle, id-blacklist, id-match
        app = new App({
          receiver: fakeReceiver,
          authorize: sinon.fake.resolves(dummyAuthorizationResult),
        });
      });

      it('should add a listener to middleware for each WorkflowStep passed to app.step', async () => {
        const ws = new WorkflowStep('test_id', { edit: [], save: [], execute: [] });

        /* middleware is a private property on App. Since app.step relies on app.use,
        and app.use is fully tested above, we're opting just to ensure that the step listener
        is added to the global middleware array, rather than repeating the same tests. */
        const middleware = (app as any).middleware;

        assert.equal(middleware.length, 2);

        app.step(ws);

        assert.equal(middleware.length, 3);
      });
    });

    describe('middleware and listener arguments', () => {
      let fakeErrorHandler: SinonSpy;
      const dummyChannelId = 'CHANNEL_ID';
      let overrides: Override;
      const baseEvent = createDummyReceiverEvent();

      function buildOverrides(secondOverrides: Override[]): Override {
        fakeErrorHandler = sinon.fake();
        overrides = mergeOverrides(
          withNoopAppMetadata(),
          ...secondOverrides,
          withMemoryStore(sinon.fake()),
          withConversationContext(sinon.fake.returns(noopMiddleware)),
        );
        return overrides;
      }

      describe('routing', () => {
        function createReceiverEvents(): ReceiverEvent[] {
          return [
            {
              // IncomingEventType.Event (app.event)
              ...baseEvent,
              body: {
                event: {},
              },
            },
            {
              // IncomingEventType.Command (app.command)
              ...baseEvent,
              body: {
                command: '/COMMAND_NAME',
                is_enterprise_install: 'false',
              },
            },
            {
              // IncomingEventType.Action (app.action)
              ...baseEvent,
              body: {
                type: 'block_actions',
                actions: [
                  {
                    action_id: 'block_action_id',
                  },
                ],
                channel: {},
                user: {},
                team: {},
              },
            },
            {
              // IncomingEventType.Shortcut (app.shortcut)
              ...baseEvent,
              body: {
                type: 'message_action',
                callback_id: 'message_action_callback_id',
                channel: {},
                user: {},
                team: {},
              },
            },
            {
              // IncomingEventType.Shortcut (app.shortcut)
              ...baseEvent,
              body: {
                type: 'message_action',
                callback_id: 'another_message_action_callback_id',
                channel: {},
                user: {},
                team: {},
              },
            },
            {
              // IncomingEventType.Shortcut (app.shortcut)
              ...baseEvent,
              body: {
                type: 'shortcut',
                callback_id: 'shortcut_callback_id',
                channel: {},
                user: {},
                team: {},
              },
            },
            {
              // IncomingEventType.Shortcut (app.shortcut)
              ...baseEvent,
              body: {
                type: 'shortcut',
                callback_id: 'another_shortcut_callback_id',
                channel: {},
                user: {},
                team: {},
              },
            },
            {
              // IncomingEventType.Action (app.action)
              ...baseEvent,
              body: {
                type: 'interactive_message',
                callback_id: 'interactive_message_callback_id',
                actions: [{}],
                channel: {},
                user: {},
                team: {},
              },
            },
            {
              // IncomingEventType.Action with dialog submission (app.action)
              ...baseEvent,
              body: {
                type: 'dialog_submission',
                callback_id: 'dialog_submission_callback_id',
                channel: {},
                user: {},
                team: {},
              },
            },
            {
              // IncomingEventType.Action for an external_select block (app.options)
              ...baseEvent,
              body: {
                type: 'block_suggestion',
                action_id: 'external_select_action_id',
                channel: {},
                user: {},
                team: {},
                actions: [],
              },
            },
            {
              // IncomingEventType.Action for "data_source": "external" in dialogs (app.options)
              ...baseEvent,
              body: {
                type: 'dialog_suggestion',
                callback_id: 'dialog_suggestion_callback_id',
                name: 'the name',
                channel: {},
                user: {},
                team: {},
              },
            },
            {
              // IncomingEventType.ViewSubmitAction (app.view)
              ...baseEvent,
              body: {
                type: 'view_submission',
                channel: {},
                user: {},
                team: {},
                view: {
                  callback_id: 'view_callback_id',
                },
              },
            },
            {
              ...baseEvent,
              body: {
                type: 'view_submission',
                channel: {},
                user: {},
                team: null,
                enterprise: {},
                view: {
                  callback_id: 'view_callback_id',
                },
              },
            },
            {
              ...baseEvent,
              body: {
                type: 'view_submission',
                channel: {},
                user: {},
                enterprise: {},
                // Although {team: undefined} pattern does not exist as of Jan 2021,
                // this test verifies if App works even if the field is missing.
                view: {
                  callback_id: 'view_callback_id',
                },
              },
            },
            {
              ...baseEvent,
              body: {
                type: 'view_submission',
                channel: {},
                user: {},
                team: {},
                // Although {enterprise: undefined} pattern does not exist as of Jan 2021,
                // this test verifies if App works even if the field is missing.
                view: {
                  callback_id: 'view_callback_id',
                },
              },
            },
            {
              ...baseEvent,
              body: {
                type: 'view_closed',
                channel: {},
                user: {},
                team: {},
                view: {
                  callback_id: 'view_callback_id',
                },
              },
            },
            {
              ...baseEvent,
              body: {
                type: 'event_callback',
                token: 'XXYYZZ',
                team_id: 'TXXXXXXXX',
                api_app_id: 'AXXXXXXXXX',
                event: {
                  type: 'message',
                  event_ts: '1234567890.123456',
                  user: 'UXXXXXXX1',
                  text: 'hello friends!',
                },
              },
            },
          ];
        }

        function createOrgAppReceiverEvents(): ReceiverEvent[] {
          return [
            {
              // IncomingEventType.Event (app.event)
              ...baseEvent,
              body: {
                event: {},
                is_enterprise_install: true,
                enterprise: {
                  id: 'E12345678',
                },
              },
            },
            {
              // IncomingEventType.Command (app.command)
              ...baseEvent,
              body: {
                command: '/COMMAND_NAME',
                is_enterprise_install: 'true',
                enterprise_id: 'E12345678',
              },
            },
            {
              // IncomingEventType.Action (app.action)
              ...baseEvent,
              body: {
                type: 'block_actions',
                actions: [
                  {
                    action_id: 'block_action_id',
                  },
                ],
                channel: {},
                user: {},
                team: {},
                is_enterprise_install: true,
                enterprise: {
                  id: 'E12345678',
                },
              },
            },
            {
              // IncomingEventType.Shortcut (app.shortcut)
              ...baseEvent,
              body: {
                type: 'message_action',
                callback_id: 'message_action_callback_id',
                channel: {},
                user: {},
                team: {},
                is_enterprise_install: true,
                enterprise: {
                  id: 'E12345678',
                },
              },
            },
            {
              // IncomingEventType.Shortcut (app.shortcut)
              ...baseEvent,
              body: {
                type: 'message_action',
                callback_id: 'another_message_action_callback_id',
                channel: {},
                user: {},
                team: {},
                is_enterprise_install: true,
                enterprise: {
                  id: 'E12345678',
                },
              },
            },
            {
              // IncomingEventType.Shortcut (app.shortcut)
              ...baseEvent,
              body: {
                type: 'shortcut',
                callback_id: 'shortcut_callback_id',
                channel: {},
                user: {},
                team: {},
                is_enterprise_install: true,
                enterprise: {
                  id: 'E12345678',
                },
              },
            },
            {
              // IncomingEventType.Shortcut (app.shortcut)
              ...baseEvent,
              body: {
                type: 'shortcut',
                callback_id: 'another_shortcut_callback_id',
                channel: {},
                user: {},
                team: {},
                is_enterprise_install: true,
                enterprise: {
                  id: 'E12345678',
                },
              },
            },
            {
              // IncomingEventType.Action (app.action)
              ...baseEvent,
              body: {
                type: 'interactive_message',
                callback_id: 'interactive_message_callback_id',
                actions: [{}],
                channel: {},
                user: {},
                team: {},
                is_enterprise_install: true,
                enterprise: {
                  id: 'E12345678',
                },
              },
            },
            {
              // IncomingEventType.Action with dialog submission (app.action)
              ...baseEvent,
              body: {
                type: 'dialog_submission',
                callback_id: 'dialog_submission_callback_id',
                channel: {},
                user: {},
                team: {},
                is_enterprise_install: true,
                enterprise: {
                  id: 'E12345678',
                },
              },
            },
            {
              // IncomingEventType.Action for an external_select block (app.options)
              ...baseEvent,
              body: {
                type: 'block_suggestion',
                action_id: 'external_select_action_id',
                channel: {},
                user: {},
                team: {},
                actions: [],
                is_enterprise_install: true,
                enterprise: {
                  id: 'E12345678',
                },
              },
            },
            {
              // IncomingEventType.Action for "data_source": "external" in dialogs (app.options)
              ...baseEvent,
              body: {
                type: 'dialog_suggestion',
                callback_id: 'dialog_suggestion_callback_id',
                name: 'the name',
                channel: {},
                user: {},
                team: {},
                is_enterprise_install: true,
                enterprise: {
                  id: 'E12345678',
                },
              },
            },
            {
              // IncomingEventType.ViewSubmitAction (app.view)
              ...baseEvent,
              body: {
                type: 'view_submission',
                channel: {},
                user: {},
                team: {},
                view: {
                  callback_id: 'view_callback_id',
                },
                is_enterprise_install: true,
                enterprise: {
                  id: 'E12345678',
                },
              },
            },
            {
              ...baseEvent,
              body: {
                type: 'view_closed',
                channel: {},
                user: {},
                team: {},
                view: {
                  callback_id: 'view_callback_id',
                },
                is_enterprise_install: true,
                enterprise: {
                  id: 'E12345678',
                },
              },
            },
            {
              ...baseEvent,
              body: {
                type: 'event_callback',
                token: 'XXYYZZ',
                team_id: 'TXXXXXXXX',
                api_app_id: 'AXXXXXXXXX',
                event: {
                  type: 'message',
                  event_ts: '1234567890.123456',
                  user: 'UXXXXXXX1',
                  text: 'hello friends!',
                },
                is_enterprise_install: true,
                enterprise: {
                  id: 'E12345678',
                },
              },
            },
          ];
        }

        it('should acknowledge any of possible events', async () => {
          // Arrange
          const ackFn = sinon.fake.resolves({});
          const actionFn = sinon.fake.resolves({});
          const shortcutFn = sinon.fake.resolves({});
          const viewFn = sinon.fake.resolves({});
          const optionsFn = sinon.fake.resolves({});
          const overrides = buildOverrides([withNoopWebClient()]);
          const App = await importApp(overrides); // eslint-disable-line  @typescript-eslint/naming-convention, no-underscore-dangle, id-blacklist, id-match
          const dummyReceiverEvents = createReceiverEvents();

          // Act
          const fakeLogger = createFakeLogger();
          const app = new App({
            logger: fakeLogger,
            receiver: fakeReceiver,
            authorize: sinon.fake.resolves(dummyAuthorizationResult),
          });

          app.use(async ({ next }) => {
            await ackFn();
            await next!();
          });
          app.shortcut({ callback_id: 'message_action_callback_id' }, async ({}) => {
            await shortcutFn();
          });
          app.shortcut({ type: 'message_action', callback_id: 'another_message_action_callback_id' }, async ({}) => {
            await shortcutFn();
          });
          app.shortcut({ type: 'message_action', callback_id: 'does_not_exist' }, async ({}) => {
            await shortcutFn();
          });
          app.shortcut({ callback_id: 'shortcut_callback_id' }, async ({}) => {
            await shortcutFn();
          });
          app.shortcut({ type: 'shortcut', callback_id: 'another_shortcut_callback_id' }, async ({}) => {
            await shortcutFn();
          });
          app.shortcut({ type: 'shortcut', callback_id: 'does_not_exist' }, async ({}) => {
            await shortcutFn();
          });
          app.action('block_action_id', async ({}) => {
            await actionFn();
          });
          app.action({ callback_id: 'interactive_message_callback_id' }, async ({}) => {
            await actionFn();
          });
          app.action({ callback_id: 'dialog_submission_callback_id' }, async ({}) => {
            await actionFn();
          });
          app.view('view_callback_id', async ({}) => {
            await viewFn();
          });
          app.view({ callback_id: 'view_callback_id', type: 'view_closed' }, async ({}) => {
            await viewFn();
          });
          app.options('external_select_action_id', async ({}) => {
            await optionsFn();
          });
          app.options({ callback_id: 'dialog_suggestion_callback_id' }, async ({}) => {
            await optionsFn();
          });

          app.event('app_home_opened', async ({}) => {
            /* noop */
          });
          app.message('hello', async ({}) => {
            /* noop */
          });
          app.command('/echo', async ({}) => {
            /* noop */
          });

          // invalid view constraints
          const invalidViewConstraints1 = ({
            callback_id: 'foo',
            type: 'view_submission',
            unknown_key: 'should be detected',
          } as any) as ViewConstraints;
          app.view(invalidViewConstraints1, async ({}) => {
            /* noop */
          });
          assert.isTrue(fakeLogger.error.called);

          fakeLogger.error = sinon.fake();

          const invalidViewConstraints2 = ({
            callback_id: 'foo',
            type: undefined,
            unknown_key: 'should be detected',
          } as any) as ViewConstraints;
          app.view(invalidViewConstraints2, async ({}) => {
            /* noop */
          });
          assert.isTrue(fakeLogger.error.called);

          app.error(fakeErrorHandler);
          await Promise.all(dummyReceiverEvents.map((event) => fakeReceiver.sendEvent(event)));

          // Assert
          assert.equal(actionFn.callCount, 3);
          assert.equal(shortcutFn.callCount, 4);
          assert.equal(viewFn.callCount, 5);
          assert.equal(optionsFn.callCount, 2);
          assert.equal(ackFn.callCount, dummyReceiverEvents.length);
          assert(fakeErrorHandler.notCalled);
        });

        // This test confirms authorize is being used for org events
        it('should acknowledge any possible org events', async () => {
          // Arrange
          const ackFn = sinon.fake.resolves({});
          const actionFn = sinon.fake.resolves({});
          const shortcutFn = sinon.fake.resolves({});
          const viewFn = sinon.fake.resolves({});
          const optionsFn = sinon.fake.resolves({});
          const overrides = buildOverrides([withNoopWebClient()]);
          const App = await importApp(overrides); // eslint-disable-line  @typescript-eslint/naming-convention, no-underscore-dangle, id-blacklist, id-match
          const dummyReceiverEvents = createOrgAppReceiverEvents();

          // Act
          const fakeLogger = createFakeLogger();
          const app = new App({
            logger: fakeLogger,
            receiver: fakeReceiver,
            authorize: sinon.fake.resolves(dummyAuthorizationResult),
          });

          app.use(async ({ next }) => {
            await ackFn();
            await next!();
          });
          app.shortcut({ callback_id: 'message_action_callback_id' }, async ({}) => {
            await shortcutFn();
          });
          app.shortcut({ type: 'message_action', callback_id: 'another_message_action_callback_id' }, async ({}) => {
            await shortcutFn();
          });
          app.shortcut({ type: 'message_action', callback_id: 'does_not_exist' }, async ({}) => {
            await shortcutFn();
          });
          app.shortcut({ callback_id: 'shortcut_callback_id' }, async ({}) => {
            await shortcutFn();
          });
          app.shortcut({ type: 'shortcut', callback_id: 'another_shortcut_callback_id' }, async ({}) => {
            await shortcutFn();
          });
          app.shortcut({ type: 'shortcut', callback_id: 'does_not_exist' }, async ({}) => {
            await shortcutFn();
          });
          app.action('block_action_id', async ({}) => {
            await actionFn();
          });
          app.action({ callback_id: 'interactive_message_callback_id' }, async ({}) => {
            await actionFn();
          });
          app.action({ callback_id: 'dialog_submission_callback_id' }, async ({}) => {
            await actionFn();
          });
          app.view('view_callback_id', async ({}) => {
            await viewFn();
          });
          app.view({ callback_id: 'view_callback_id', type: 'view_closed' }, async ({}) => {
            await viewFn();
          });
          app.options('external_select_action_id', async ({}) => {
            await optionsFn();
          });
          app.options({ callback_id: 'dialog_suggestion_callback_id' }, async ({}) => {
            await optionsFn();
          });

          app.event('app_home_opened', async ({}) => {
            /* noop */
          });
          app.message('hello', async ({}) => {
            /* noop */
          });
          app.command('/echo', async ({}) => {
            /* noop */
          });

          // invalid view constraints
          const invalidViewConstraints1 = ({
            callback_id: 'foo',
            type: 'view_submission',
            unknown_key: 'should be detected',
          } as any) as ViewConstraints;
          app.view(invalidViewConstraints1, async ({}) => {
            /* noop */
          });
          assert.isTrue(fakeLogger.error.called);

          fakeLogger.error = sinon.fake();

          const invalidViewConstraints2 = ({
            callback_id: 'foo',
            type: undefined,
            unknown_key: 'should be detected',
          } as any) as ViewConstraints;
          app.view(invalidViewConstraints2, async ({}) => {
            /* noop */
          });
          assert.isTrue(fakeLogger.error.called);

          app.error(fakeErrorHandler);
          await Promise.all(dummyReceiverEvents.map((event) => fakeReceiver.sendEvent(event)));

          // Assert
          assert.equal(actionFn.callCount, 3);
          assert.equal(shortcutFn.callCount, 4);
          assert.equal(viewFn.callCount, 2);
          assert.equal(optionsFn.callCount, 2);
          assert.equal(ackFn.callCount, dummyReceiverEvents.length);
          assert(fakeErrorHandler.notCalled);
        });
      });

      describe('respond()', () => {
        it('should respond to events with a response_url', async () => {
          // Arrange
          const responseText = 'response';
          const responseUrl = 'https://fake.slack/response_url';
          const actionId = 'block_action_id';
          const fakeAxiosPost = sinon.fake.resolves({});
          const overrides = buildOverrides([withNoopWebClient(), withAxiosPost(fakeAxiosPost)]);
          const App = await importApp(overrides); // eslint-disable-line  @typescript-eslint/naming-convention, no-underscore-dangle, id-blacklist, id-match

          // Act
          const app = new App({ receiver: fakeReceiver, authorize: sinon.fake.resolves(dummyAuthorizationResult) });
          app.action(actionId, async ({ respond }) => {
            await respond(responseText);
          });
          app.error(fakeErrorHandler);
          await fakeReceiver.sendEvent({
            // IncomingEventType.Action (app.action)
            body: {
              type: 'block_actions',
              response_url: responseUrl,
              actions: [
                {
                  action_id: actionId,
                },
              ],
              channel: {},
              user: {},
              team: {},
            },
            ack: noop,
          });

          // Assert
          assert(fakeErrorHandler.notCalled);
          assert.equal(fakeAxiosPost.callCount, 1);
          // Assert that each call to fakeAxiosPost had the right arguments
          assert(fakeAxiosPost.calledWith(responseUrl, { text: responseText }));
        });

        it('should respond with a response object', async () => {
          // Arrange
          const responseObject = { text: 'response' };
          const responseUrl = 'https://fake.slack/response_url';
          const actionId = 'block_action_id';
          const fakeAxiosPost = sinon.fake.resolves({});
          const overrides = buildOverrides([withNoopWebClient(), withAxiosPost(fakeAxiosPost)]);
          const App = await importApp(overrides); // eslint-disable-line  @typescript-eslint/naming-convention, no-underscore-dangle, id-blacklist, id-match

          // Act
          const app = new App({ receiver: fakeReceiver, authorize: sinon.fake.resolves(dummyAuthorizationResult) });
          app.action(actionId, async ({ respond }) => {
            await respond(responseObject);
          });
          app.error(fakeErrorHandler);
          await fakeReceiver.sendEvent({
            // IncomingEventType.Action (app.action)
            body: {
              type: 'block_actions',
              response_url: responseUrl,
              actions: [
                {
                  action_id: actionId,
                },
              ],
              channel: {},
              user: {},
              team: {},
            },
            ack: noop,
          });

          // Assert
          assert.equal(fakeAxiosPost.callCount, 1);
          // Assert that each call to fakeAxiosPost had the right arguments
          assert(fakeAxiosPost.calledWith(responseUrl, responseObject));
        });
      });

      describe('logger', () => {
        it('should be available in middleware/listener args', async () => {
          // Arrange
          const App = await importApp(overrides); // eslint-disable-line  @typescript-eslint/naming-convention, no-underscore-dangle, id-blacklist, id-match
          const fakeLogger = createFakeLogger();
          const app = new App({
            logger: fakeLogger,
            receiver: fakeReceiver,
            authorize: sinon.fake.resolves(dummyAuthorizationResult),
          });
          app.use(async ({ logger, body, next }) => {
            logger.info(body);
            await next!();
          });

          app.event('app_home_opened', async ({ logger, event }) => {
            logger.debug(event);
          });

          const receiverEvents = [
            {
              body: {
                type: 'event_callback',
                token: 'XXYYZZ',
                team_id: 'TXXXXXXXX',
                api_app_id: 'AXXXXXXXXX',
                event: {
                  type: 'app_home_opened',
                  event_ts: '1234567890.123456',
                  user: 'UXXXXXXX1',
                  text: 'hello friends!',
                  tab: 'home',
                  view: {},
                },
              },
              respond: noop,
              ack: noop,
            },
          ];

          // Act
          await Promise.all(receiverEvents.map((event) => fakeReceiver.sendEvent(event)));

          // Assert
          assert.isTrue(fakeLogger.info.called);
          assert.isTrue(fakeLogger.debug.called);
        });

        it('should work in the case both logger and logLevel are given', async () => {
          // Arrange
          const App = await importApp(overrides); // eslint-disable-line  @typescript-eslint/naming-convention, no-underscore-dangle, id-blacklist, id-match
          const fakeLogger = createFakeLogger();
          const app = new App({
            logger: fakeLogger,
            logLevel: LogLevel.DEBUG,
            receiver: fakeReceiver,
            authorize: sinon.fake.resolves(dummyAuthorizationResult),
          });
          app.use(async ({ logger, body, next }) => {
            logger.info(body);
            await next!();
          });

          app.event('app_home_opened', async ({ logger, event }) => {
            logger.debug(event);
          });

          const receiverEvents = [
            {
              body: {
                type: 'event_callback',
                token: 'XXYYZZ',
                team_id: 'TXXXXXXXX',
                api_app_id: 'AXXXXXXXXX',
                event: {
                  type: 'app_home_opened',
                  event_ts: '1234567890.123456',
                  user: 'UXXXXXXX1',
                  text: 'hello friends!',
                  tab: 'home',
                  view: {},
                },
              },
              respond: noop,
              ack: noop,
            },
          ];

          // Act
          await Promise.all(receiverEvents.map((event) => fakeReceiver.sendEvent(event)));

          // Assert
          assert.isTrue(fakeLogger.info.called);
          assert.isTrue(fakeLogger.debug.called);
          assert.isTrue(fakeLogger.setLevel.called);
        });
      });

      describe('client', () => {
        it('should be available in middleware/listener args', async () => {
          // Arrange
          // eslint-disable-next-line  @typescript-eslint/naming-convention
          const App = await importApp(
            mergeOverrides(
              // eslint-disable-line  @typescript-eslint/naming-convention, no-underscore-dangle, id-blacklist, id-match
              withNoopAppMetadata(),
              withSuccessfulBotUserFetchingWebClient('B123', 'U123'),
            ),
          );
          const tokens = ['xoxb-123', 'xoxp-456', 'xoxb-123'];
          const app = new App({
            receiver: fakeReceiver,
            authorize: () => {
              const token = tokens.pop();
              if (typeof token === 'undefined') {
                return Promise.resolve({ botId: 'B123' });
              }
              if (token.startsWith('xoxb-')) {
                return Promise.resolve({ botToken: token, botId: 'B123' });
              }
              return Promise.resolve({ userToken: token, botId: 'B123' });
            },
          });
          app.use(async ({ client, next }) => {
            await client.auth.test();
            await next!();
          });
          const clients: WebClient[] = [];
          app.event('app_home_opened', async ({ client }) => {
            clients.push(client);
            await client.auth.test();
          });

          const event = {
            body: {
              type: 'event_callback',
              token: 'legacy',
              team_id: 'T123',
              api_app_id: 'A123',
              event: {
                type: 'app_home_opened',
                event_ts: '123.123',
                user: 'U123',
                text: 'Hi there!',
                tab: 'home',
                view: {},
              },
            },
            respond: noop,
            ack: noop,
          };
          const receiverEvents = [event, event, event];

          // Act
          await Promise.all(receiverEvents.map((event) => fakeReceiver.sendEvent(event)));

          // Assert
          assert.isUndefined(app.client.token);

          assert.equal(clients[0].token, 'xoxb-123');
          assert.equal(clients[1].token, 'xoxp-456');
          assert.equal(clients[2].token, 'xoxb-123');

          assert.notEqual(clients[0], clients[1]);
          assert.strictEqual(clients[0], clients[2]);
        });

        it("should be to the global app client when authorization doesn't produce a token", async () => {
          // Arrange
          const App = await importApp(); // eslint-disable-line  @typescript-eslint/naming-convention, no-underscore-dangle, id-blacklist, id-match
          const app = new App({
            receiver: fakeReceiver,
            authorize: noopAuthorize,
            ignoreSelf: false,
          });
          const globalClient = app.client;

          // Act
          let clientArg: WebClient | undefined;
          app.use(async ({ client }) => {
            clientArg = client;
          });
          await fakeReceiver.sendEvent(createDummyReceiverEvent());

          // Assert
          assert.equal(globalClient, clientArg);
        });
      });

      describe('say()', () => {
        function createChannelContextualReceiverEvents(channelId: string): ReceiverEvent[] {
          return [
            // IncomingEventType.Event with channel in payload
            {
              ...baseEvent,
              body: {
                event: {
                  channel: channelId,
                },
                team_id: 'TEAM_ID',
              },
            },
            // IncomingEventType.Event with channel in item
            {
              ...baseEvent,
              body: {
                event: {
                  item: {
                    channel: channelId,
                  },
                },
                team_id: 'TEAM_ID',
              },
            },
            // IncomingEventType.Command
            {
              ...baseEvent,
              body: {
                command: '/COMMAND_NAME',
                channel_id: channelId,
                team_id: 'TEAM_ID',
              },
            },
            // IncomingEventType.Action from block action, interactive message, or message action
            {
              ...baseEvent,
              body: {
                actions: [{}],
                channel: {
                  id: channelId,
                },
                user: {
                  id: 'USER_ID',
                },
                team: {
                  id: 'TEAM_ID',
                },
              },
            },
            // IncomingEventType.Action from dialog submission
            {
              ...baseEvent,
              body: {
                type: 'dialog_submission',
                channel: {
                  id: channelId,
                },
                user: {
                  id: 'USER_ID',
                },
                team: {
                  id: 'TEAM_ID',
                },
              },
            },
          ];
        }

        it('should send a simple message to a channel where the incoming event originates', async () => {
          // Arrange
          const fakePostMessage = sinon.fake.resolves({});
          const overrides = buildOverrides([withPostMessage(fakePostMessage)]);
          const App = await importApp(overrides); // eslint-disable-line  @typescript-eslint/naming-convention, no-underscore-dangle, id-blacklist, id-match

          const dummyMessage = 'test';
          const dummyReceiverEvents = createChannelContextualReceiverEvents(dummyChannelId);

          // Act
          const app = new App({ receiver: fakeReceiver, authorize: sinon.fake.resolves(dummyAuthorizationResult) });
          app.use(async (args) => {
            // By definition, these events should all produce a say function, so we cast args.say into a SayFn
            const say = (args as any).say as SayFn;
            await say(dummyMessage);
          });
          app.error(fakeErrorHandler);
          await Promise.all(dummyReceiverEvents.map((event) => fakeReceiver.sendEvent(event)));

          // Assert
          assert.equal(fakePostMessage.callCount, dummyReceiverEvents.length);
          // Assert that each call to fakePostMessage had the right arguments
          fakePostMessage.getCalls().forEach((call) => {
            const firstArg = call.args[0];
            assert.propertyVal(firstArg, 'text', dummyMessage);
            assert.propertyVal(firstArg, 'channel', dummyChannelId);
          });
          assert(fakeErrorHandler.notCalled);
        });

        it('should send a complex message to a channel where the incoming event originates', async () => {
          // Arrange
          const fakePostMessage = sinon.fake.resolves({});
          const overrides = buildOverrides([withPostMessage(fakePostMessage)]);
          const App = await importApp(overrides); // eslint-disable-line  @typescript-eslint/naming-convention, no-underscore-dangle, id-blacklist, id-match

          const dummyMessage = { text: 'test' };
          const dummyReceiverEvents = createChannelContextualReceiverEvents(dummyChannelId);

          // Act
          const app = new App({ receiver: fakeReceiver, authorize: sinon.fake.resolves(dummyAuthorizationResult) });
          app.use(async (args) => {
            // By definition, these events should all produce a say function, so we cast args.say into a SayFn
            const say = (args as any).say as SayFn;
            await say(dummyMessage);
          });
          app.error(fakeErrorHandler);
          await Promise.all(dummyReceiverEvents.map((event) => fakeReceiver.sendEvent(event)));

          // Assert
          assert.equal(fakePostMessage.callCount, dummyReceiverEvents.length);
          // Assert that each call to fakePostMessage had the right arguments
          fakePostMessage.getCalls().forEach((call) => {
            const firstArg = call.args[0];
            assert.propertyVal(firstArg, 'channel', dummyChannelId);
            for (const prop in dummyMessage) {
              assert.propertyVal(firstArg, prop, (dummyMessage as any)[prop]);
            }
          });
          assert(fakeErrorHandler.notCalled);
        });

        function createReceiverEventsWithoutSay(channelId: string): ReceiverEvent[] {
          return [
            // IncomingEventType.Options from block action
            {
              ...baseEvent,
              body: {
                type: 'block_suggestion',
                channel: {
                  id: channelId,
                },
                user: {
                  id: 'USER_ID',
                },
                team: {
                  id: 'TEAM_ID',
                },
              },
            },
            // IncomingEventType.Options from interactive message or dialog
            {
              ...baseEvent,
              body: {
                name: 'select_field_name',
                channel: {
                  id: channelId,
                },
                user: {
                  id: 'USER_ID',
                },
                team: {
                  id: 'TEAM_ID',
                },
              },
            },
            // IncomingEventType.Event without a channel context
            {
              ...baseEvent,
              body: {
                event: {},
                team_id: 'TEAM_ID',
              },
            },
          ];
        }

        it("should not exist in the arguments on incoming events that don't support say", async () => {
          // Arrange
          const overrides = buildOverrides([withNoopWebClient()]);
          const App = await importApp(overrides); // eslint-disable-line  @typescript-eslint/naming-convention, no-underscore-dangle, id-blacklist, id-match

          const assertionAggregator = sinon.fake();
          const dummyReceiverEvents = createReceiverEventsWithoutSay(dummyChannelId);

          // Act
          const app = new App({ receiver: fakeReceiver, authorize: sinon.fake.resolves(dummyAuthorizationResult) });
          app.use(async (args) => {
            assert.isUndefined((args as any).say);
            // If the above assertion fails, then it would throw an AssertionError and the following line will not be
            // called
            assertionAggregator();
          });

          await Promise.all(dummyReceiverEvents.map((event) => fakeReceiver.sendEvent(event)));

          // Assert
          assert.equal(assertionAggregator.callCount, dummyReceiverEvents.length);
        });

        it("should handle failures through the App's global error handler", async () => {
          // Arrange
          const fakePostMessage = sinon.fake.rejects(new Error('fake error'));
          const overrides = buildOverrides([withPostMessage(fakePostMessage)]);
          const App = await importApp(overrides); // eslint-disable-line  @typescript-eslint/naming-convention, no-underscore-dangle, id-blacklist, id-match

          const dummyMessage = { text: 'test' };
          const dummyReceiverEvents = createChannelContextualReceiverEvents(dummyChannelId);

          // Act
          const app = new App({ receiver: fakeReceiver, authorize: sinon.fake.resolves(dummyAuthorizationResult) });
          app.use(async (args) => {
            // By definition, these events should all produce a say function, so we cast args.say into a SayFn
            const say = (args as any).say as SayFn;
            await say(dummyMessage);
          });
          app.error(fakeErrorHandler);
          await Promise.all(dummyReceiverEvents.map((event) => fakeReceiver.sendEvent(event)));

          // Assert
          assert.equal(fakeErrorHandler.callCount, dummyReceiverEvents.length);
        });
      });
    });
  });
});

/* Testing Harness */

// Loading the system under test using overrides
async function importApp(
  overrides: Override = mergeOverrides(withNoopAppMetadata(), withNoopWebClient()),
): Promise<typeof import('./App').default> {
  return (await rewiremock.module(() => import('./App'), overrides)).default;
}

// Composable overrides
function withNoopWebClient(): Override {
  return {
    '@slack/web-api': {
      WebClient: class {},
    },
  };
}

function withNoopAppMetadata(): Override {
  return {
    '@slack/web-api': {
      addAppMetadata: sinon.fake(),
    },
  };
}

function withSuccessfulBotUserFetchingWebClient(botId: string, botUserId: string): Override {
  return {
    '@slack/web-api': {
      WebClient: class {
        public token?: string;
        constructor(token?: string, _options?: WebClientOptions) {
          this.token = token;
        }
        public auth = {
          test: sinon.fake.resolves({ user_id: botUserId }),
        };
        public users = {
          info: sinon.fake.resolves({
            user: {
              profile: {
                bot_id: botId,
              },
            },
          }),
        };
      },
    },
  };
}

function withPostMessage(spy: SinonSpy): Override {
  return {
    '@slack/web-api': {
      WebClient: class {
        public chat = {
          postMessage: spy,
        };
      },
    },
  };
}

function withAxiosPost(spy: SinonSpy): Override {
  return {
    axios: {
      create: () => ({
        post: spy,
      }),
    },
  };
}

function withMemoryStore(spy: SinonSpy): Override {
  return {
    './conversation-store': {
      MemoryStore: spy,
    },
  };
}

function withConversationContext(spy: SinonSpy): Override {
  return {
    './conversation-store': {
      conversationContext: spy,
    },
  };
}

// Fakes
class FakeReceiver implements Receiver {
  private bolt: App | undefined;

  public init = (bolt: App) => {
    this.bolt = bolt;
  };

  public start = sinon.fake(
    (...params: any[]): Promise<unknown> => {
      return Promise.resolve([...params]);
    },
  );

  public stop = sinon.fake(
    (...params: any[]): Promise<unknown> => {
      return Promise.resolve([...params]);
    },
  );

  public async sendEvent(event: ReceiverEvent): Promise<void> {
    return this.bolt?.processEvent(event);
  }
}<|MERGE_RESOLUTION|>--- conflicted
+++ resolved
@@ -67,11 +67,7 @@
       assert(authorizeCallback.notCalled, 'Should not call the authorize callback on instantiation');
       assert.instanceOf(app, App);
     });
-<<<<<<< HEAD
-    it('should fail without a token for single team authorization or authorize callback or oauth installer', async () => {
-=======
     it('should fail without a token for single team authorization, authorize callback, nor oauth installer', async () => {
->>>>>>> ad6a32ff
       // Arrange
       const App = await importApp(); // eslint-disable-line  @typescript-eslint/naming-convention, no-underscore-dangle, id-blacklist, id-match
 
